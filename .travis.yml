--- conflicted
+++ resolved
@@ -57,9 +57,5 @@
   - bash <(curl -s https://codecov.io/bash)
   - |
     if $USE_CONDA; then
-<<<<<<< HEAD
-      travis-sphinx deploy
-=======
       travis-sphinx deploy -m "Update documentation [ci skip]"
->>>>>>> 58dd3224
     fi