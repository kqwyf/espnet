--- conflicted
+++ resolved
@@ -549,18 +549,11 @@
         done
 
         # 3. Concatenates the output files from each jobs
-<<<<<<< HEAD
-        for spk in $(seq "${spk_num}"); do
-            for i in $(seq "${_nj}"); do
-                cat "${_logdir}/output.${i}/spk${spk}.scp"
-            done | LC_ALL=C sort -k1 > "${_dir}/spk${spk}.scp"
-=======
         for spk in ${_spk_list} ;
         do
             for i in $(seq "${_nj}"); do
                 cat "${_logdir}/output.${i}/${spk}.scp"
             done | LC_ALL=C sort -k1 > "${_dir}/${spk}.scp"
->>>>>>> bfc84fe5
         done
 
     done
