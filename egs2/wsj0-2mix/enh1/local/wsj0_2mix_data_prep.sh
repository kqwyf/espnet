--- conflicted
+++ resolved
@@ -10,15 +10,6 @@
   exit 1;
 fi
 
-<<<<<<< HEAD
-# Set bash to 'debug' mode, it will exit on :
-# -e 'error', -u 'undefined variable', -o ... 'error in pipeline', -x 'print commands',
-set -e
-set -u
-set -o pipefail
-
-=======
->>>>>>> 47c66b9e
 find_transcripts=$KALDI_ROOT/egs/wsj/s5/local/find_transcripts.pl
 normalize_transcript=$KALDI_ROOT/egs/wsj/s5/local/normalize_transcript.pl
 
@@ -28,13 +19,8 @@
 
 # check if the wav dir exists.
 for f in $wavdir/tr $wavdir/cv $wavdir/tt; do
-<<<<<<< HEAD
-  if [ ! -d $wavdir ]; then
-    echo "Error: $wavdir is not a directory."
-=======
   if [ ! -d $f ]; then
     echo "Error: $f is not a directory."
->>>>>>> 47c66b9e
     exit 1;
   fi
 done
@@ -60,15 +46,11 @@
   utt2spk_to_spk2utt.pl ${data}/$x/utt2spk > ${data}/$x/spk2utt
 done
 
-<<<<<<< HEAD
-# transcriptions
-=======
 # transcriptions (only for 'max' version)
 if [[ "$min_or_max" = "min" ]]; then
   exit 0
 fi
 
->>>>>>> 47c66b9e
 rm -r tmp/ 2>/dev/null
 mkdir -p tmp
 cd tmp
