--- conflicted
+++ resolved
@@ -3,11 +3,6 @@
 # Copyright  2018  Johns Hopkins University (Author: Xuankai Chang)
 #            2020  Shanghai Jiao Tong University (Authors: Wangyou Zhang)
 # Apache 2.0
-<<<<<<< HEAD
-
-min_or_max=min
-=======
->>>>>>> 47c66b9e
 
 . utils/parse_options.sh
 
@@ -53,10 +48,6 @@
 # generate both min and max versions with 8k and 16k data
 sed -i -e "s=/db/processed/public/WSJ0WAV_full=${wsj_full_wav}=" \
        -e "s=/mm1/leroux/wsj0-mix/2speakers=${wsj_2mix_wav}=" \
-<<<<<<< HEAD
-       -e "s='min','max'='${min_or_max}'=" \
-=======
->>>>>>> 47c66b9e
        ${dir}/create_wav_2speakers.m
 
 echo "WSJ0 wav file."
