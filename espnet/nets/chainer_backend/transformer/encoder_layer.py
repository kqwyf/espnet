# encoding: utf-8
"""Class Declaration of Transformer's Encoder Block."""

import chainer

import chainer.functions as F

from espnet.nets.chainer_backend.transformer.attention import MultiHeadAttention
from espnet.nets.chainer_backend.transformer.layer_norm import LayerNorm
from espnet.nets.chainer_backend.transformer.positionwise_feed_forward import PositionwiseFeedForward


class EncoderLayer(chainer.Chain):
    """Single encoder layer module.

    Args:
        n_units (int): Number of input/output dimension of a FeedForward layer.
        d_units (int): Number of units of hidden layer in a FeedForward layer.
        h (int): Number of attention heads.
        dropout (float): Dropout rate

    """

    def __init__(self, n_units, d_units=0, h=8, dropout=0.1,
                 initialW=None, initial_bias=None):
        """Initialize EncoderLayer."""
        super(EncoderLayer, self).__init__()
        with self.init_scope():
            self.self_attn = MultiHeadAttention(n_units, h, dropout=dropout,
                                                initialW=initialW,
                                                initial_bias=initial_bias)
            self.feed_forward = PositionwiseFeedForward(n_units, d_units=d_units,
                                                        dropout=dropout,
                                                        initialW=initialW,
                                                        initial_bias=initial_bias)
            self.norm1 = LayerNorm(n_units)
            self.norm2 = LayerNorm(n_units)
        self.dropout = dropout
        self.n_units = n_units

<<<<<<< HEAD
    def __call__(self, e, xx_mask, batch):
        """Compute Encoder layer.

        Args:
            e (chainer.Variable): Batch of padded features. (B, Lmax)

        Returns:
            chainer.Variable: Computed variable of encoder.

        """
=======
    def forward(self, e, xx_mask, batch):
>>>>>>> 93e2bd1a
        n_e = self.norm1(e)
        n_e = self.self_attn(n_e, mask=xx_mask, batch=batch)
        e = e + F.dropout(n_e, self.dropout)

        n_e = self.norm2(e)
        n_e = self.feed_forward(n_e)
        e = e + F.dropout(n_e, self.dropout)
        return e<|MERGE_RESOLUTION|>--- conflicted
+++ resolved
@@ -38,20 +38,7 @@
         self.dropout = dropout
         self.n_units = n_units
 
-<<<<<<< HEAD
-    def __call__(self, e, xx_mask, batch):
-        """Compute Encoder layer.
-
-        Args:
-            e (chainer.Variable): Batch of padded features. (B, Lmax)
-
-        Returns:
-            chainer.Variable: Computed variable of encoder.
-
-        """
-=======
     def forward(self, e, xx_mask, batch):
->>>>>>> 93e2bd1a
         n_e = self.norm1(e)
         n_e = self.self_attn(n_e, mask=xx_mask, batch=batch)
         e = e + F.dropout(n_e, self.dropout)
