#!/usr/bin/env python3
import logging
import sys
from typing import Optional
from typing import Sequence
from typing import Tuple
from typing import Union

import configargparse
import torch
from typeguard import check_argument_types

from espnet.utils.cli_utils import get_commandline_args
from espnet2.fileio.sound_scp import SoundScpWriter
from espnet2.tasks.frontend import FrontendTask

from espnet2.torch_utils.device_funcs import to_device
from espnet2.torch_utils.set_all_random_seed import set_all_random_seed
from espnet2.utils.types import str2bool
from espnet2.utils.types import str2triple_str
from espnet2.utils.types import str_or_none


def inference(
    output_dir: str,
    batch_size: int,
    dtype: str,
    ngpu: int,
    seed: int,
    num_workers: int,
    log_level: Union[int, str],
    data_path_and_name_and_type: Sequence[Tuple[str, str, str]],
    key_file: Optional[str],
    enh_train_config: str,
    enh_model_file: str,
    allow_variable_data_keys: bool,
):
    assert check_argument_types()
    if batch_size > 1:
        raise NotImplementedError("batch decoding is not implemented")
    if ngpu > 1:
        raise NotImplementedError("only single GPU decoding is supported")

    logging.basicConfig(
        level=log_level,
        format="%(asctime)s (%(module)s:%(lineno)d) %(levelname)s: %(message)s",
    )

    if ngpu >= 1:
        device = "cuda"
    else:
        device = "cpu"

    # 1. Set random-seed
    set_all_random_seed(seed)

    # 2. Build Enh model
    enh_model, enh_train_args = FrontendTask.build_model_from_file(
        enh_train_config, enh_model_file, device
    )
    enh_model.eval()

    num_spk = enh_model.num_spk
    fs = enh_model.fs

    # 3. Build data-iterator
    loader = FrontendTask.build_streaming_iterator(
        data_path_and_name_and_type,
        dtype=dtype,
        batch_size=batch_size,
        key_file=key_file,
        num_workers=num_workers,
        preprocess_fn=FrontendTask.build_preprocess_fn(enh_train_args, False),
        collate_fn=FrontendTask.build_collate_fn(enh_train_args),
        allow_variable_data_keys=allow_variable_data_keys,
        inference=True,
    )

    writers = []
    for i in range(num_spk):
        writers.append(
            SoundScpWriter(f"{output_dir}/wavs/{i + 1}", f"{output_dir}/spk{i + 1}.scp")
        )

    for keys, batch in loader:
        assert isinstance(batch, dict), type(batch)
        assert all(isinstance(s, str) for s in keys), keys
        _bs = len(next(iter(batch.values())))
        assert len(keys) == _bs, f"{len(keys)} != {_bs}"

        with torch.no_grad():
            # a. To device
            batch = to_device(batch, device)
            # b. Forward Enhancement Frontend
            waves, _, _ = enh_model.frontend.forward_rawwav(**batch)
<<<<<<< HEAD
            assert len(waves[0]) == batch_size, len(waves[0])
=======
            assert len(waves[0]) == batch_size, len(waves)
>>>>>>> fdfdd45d

        # FIXME(Chenda): will be incorrect when
        #  batch size is not 1 or multi-channel case
        waves = [w.T.cpu().numpy() for w in waves]
        for (i, w) in enumerate(waves):
            writers[i][keys[0]] = fs, w

    for writer in writers:
        writer.close()


def get_parser():
    parser = configargparse.ArgumentParser(
        description="Frontend inference",
        config_file_parser_class=configargparse.YAMLConfigFileParser,
        formatter_class=configargparse.ArgumentDefaultsHelpFormatter,
    )

    # Note(kamo): Use '_' instead of '-' as separator.
    # '-' is confusing if written in yaml.
    parser.add_argument("--config", is_config_file=True, help="config file path")

    parser.add_argument(
        "--log_level",
        type=lambda x: x.upper(),
        default="INFO",
        choices=("INFO", "ERROR", "WARNING", "INFO", "DEBUG", "NOTSET"),
        help="The verbose level of logging",
    )

    parser.add_argument("--output_dir", type=str, required=True)
    parser.add_argument(
        "--ngpu", type=int, default=0, help="The number of gpus. 0 indicates CPU mode",
    )
    parser.add_argument("--seed", type=int, default=0, help="Random seed")
    parser.add_argument(
        "--dtype",
        default="float32",
        choices=["float16", "float32", "float64"],
        help="Data type",
    )
    parser.add_argument(
        "--num_workers",
        type=int,
        default=1,
        help="The number of workers used for DataLoader",
    )

    group = parser.add_argument_group("Input data related")
    group.add_argument(
        "--data_path_and_name_and_type",
        type=str2triple_str,
        required=True,
        action="append",
    )
    group.add_argument("--key_file", type=str_or_none)
    group.add_argument("--allow_variable_data_keys", type=str2bool, default=False)

    group = parser.add_argument_group("The model configuration related")
    group.add_argument("--enh_train_config", type=str, required=True)
    group.add_argument("--enh_model_file", type=str, required=True)

    group = parser.add_argument_group("Beam-search related")
    group.add_argument(
        "--batch_size", type=int, default=1, help="The batch size for inference",
    )

    return parser


def main(cmd=None):
    print(get_commandline_args(), file=sys.stderr)
    parser = get_parser()
    args = parser.parse_args(cmd)
    kwargs = vars(args)
    kwargs.pop("config", None)
    inference(**kwargs)


if __name__ == "__main__":
    main()<|MERGE_RESOLUTION|>--- conflicted
+++ resolved
@@ -93,11 +93,7 @@
             batch = to_device(batch, device)
             # b. Forward Enhancement Frontend
             waves, _, _ = enh_model.frontend.forward_rawwav(**batch)
-<<<<<<< HEAD
             assert len(waves[0]) == batch_size, len(waves[0])
-=======
-            assert len(waves[0]) == batch_size, len(waves)
->>>>>>> fdfdd45d
 
         # FIXME(Chenda): will be incorrect when
         #  batch size is not 1 or multi-channel case
