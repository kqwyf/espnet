from functools import reduce
from itertools import combinations
from itertools import permutations
from itertools import product
import random
from typing import Dict
from typing import Optional
from typing import Tuple

import torch
from torch_complex.tensor import ComplexTensor
from typeguard import check_argument_types

from espnet2.enh.abs_enh import AbsEnhancement
from espnet2.enh.nets.tasnet import TasNet
from espnet2.enh.nets.dprnn_raw import FaSNet_base as DPRNN
from espnet2.torch_utils.device_funcs import force_gatherable
from espnet2.train.abs_espnet_model import AbsESPnetModel


ALL_LOSS_TYPES = (
    # mse_loss(predicted_mask, target_label)
    "mask_mse",
    # mse_loss(enhanced_magnitude_spectrum, target_magnitude_spectrum)
    "magnitude",
    # mse_loss(enhanced_complex_spectrum, target_complex_spectrum)
    "spectrum",
    # si_snr(enhanced_waveform, target_waveform)
    "si_snr",
)


class ESPnetEnhancementModel(AbsESPnetModel):
    """Speech enhancement or separation Frontend model"""

    def __init__(
        self,
        enh_model: Optional[AbsEnhancement],
    ):
        assert check_argument_types()

        super().__init__()

        self.enh_model = enh_model
        self.num_spk = enh_model.num_spk
        self.num_noise_type = getattr(self.enh_model, "num_noise_type", 1)
        # get mask type for TF-domain models
        self.mask_type = getattr(self.enh_model, "mask_type", None)
        # get loss type for model training
        self.loss_type = getattr(self.enh_model, "loss_type", None)
        assert self.loss_type in ALL_LOSS_TYPES, self.loss_type
        # for multi-channel signal
        self.ref_channel = getattr(self.enh_model, "ref_channel", -1)

    @staticmethod
    def _create_mask_label(mix_spec, ref_spec, mask_type="IAM"):
        """Create mask label.

        :param mix_spec: ComplexTensor(B, T, F)
        :param ref_spec: [ComplexTensor(B, T, F), ...] or ComplexTensor(B, T, F)
        :param noise_spec: ComplexTensor(B, T, F)
        :return: [Tensor(B, T, F), ...] or [ComplexTensor(B, T, F), ...]
        """

        assert mask_type in [
            "IBM",
            "IRM",
            "IAM",
            "PSM",
            "NPSM",
            "PSM^2",
        ], f"mask type {mask_type} not supported"
        eps = 10e-8
        mask_label = []
        for r in ref_spec:
            mask = None
            if mask_type == "IBM":
                flags = [abs(r) >= abs(n) for n in ref_spec]
                mask = reduce(lambda x, y: x * y, flags)
                mask = mask.int()
            elif mask_type == "IRM":
                # TODO(Wangyou): need to fix this,
                #  as noise referecens are provided separately
                mask = abs(r) / (sum(([abs(n) for n in ref_spec])) + eps)
            elif mask_type == "IAM":
                mask = abs(r) / (abs(mix_spec) + eps)
                mask = mask.clamp(min=0, max=1)
            elif mask_type == "PSM" or mask_type == "NPSM":
                phase_r = r / (abs(r) + eps)
                phase_mix = mix_spec / (abs(mix_spec) + eps)
                # cos(a - b) = cos(a)*cos(b) + sin(a)*sin(b)
                cos_theta = (
                    phase_r.real * phase_mix.real + phase_r.imag * phase_mix.imag
                )
                mask = (abs(r) / (abs(mix_spec) + eps)) * cos_theta
                mask = (
                    mask.clamp(min=0, max=1)
                    if mask_label == "NPSM"
                    else mask.clamp(min=-1, max=1)
                )
            elif mask_type == "PSM^2":
                # This is for training beamforming masks
                phase_r = r / (abs(r) + eps)
                phase_mix = mix_spec / (abs(mix_spec) + eps)
                # cos(a - b) = cos(a)*cos(b) + sin(a)*sin(b)
                cos_theta = (
                    phase_r.real * phase_mix.real + phase_r.imag * phase_mix.imag
                )
                mask = (abs(r).pow(2) / (abs(mix_spec).pow(2) + eps)) * cos_theta
                mask = mask.clamp(min=-1, max=1)
            assert mask is not None, f"mask type {mask_type} not supported"
            mask_label.append(mask)
        return mask_label

    def forward(
        self,
        speech_mix: torch.Tensor,
        speech_mix_lengths: torch.Tensor = None,
        **kwargs,
    ) -> Tuple[torch.Tensor, Dict[str, torch.Tensor], torch.Tensor]:
        """Frontend + Encoder + Decoder + Calc loss

        Args:
            speech_mix: (Batch, samples) or (Batch, samples, channels)
            speech_ref: (Batch, num_speaker, samples)
                        or (Batch, num_speaker, samples, channels)
            speech_mix_lengths: (Batch,), default None for chunk interator,
                            because the chunk-iterator does not have the
                            speech_lengths returned. see in
                            espnet2/iterators/chunk_iter_factory.py
        """
        # clean speech signal of each speaker
        speech_ref = [
            kwargs["speech_ref{}".format(spk + 1)] for spk in range(self.num_spk)
        ]
        # (Batch, num_speaker, samples) or (Batch, num_speaker, samples, channels)
        speech_ref = torch.stack(speech_ref, dim=1)

        if "noise_ref1" in kwargs:
            # noise signal (optional, required when using
            # frontend models with beamformering)
            noise_ref = [
                kwargs["noise_ref{}".format(n + 1)] for n in range(self.num_noise_type)
            ]
            # (Batch, num_noise_type, samples) or
            # (Batch, num_noise_type, samples, channels)
            noise_ref = torch.stack(noise_ref, dim=1)
        else:
            noise_ref = None

        # dereverberated noisy signal
        # (optional, only used for frontend models with WPE)
        dereverb_speech_ref = kwargs.get("dereverb_ref", None)

        batch_size = speech_mix.shape[0]
        speech_lengths = (
            speech_mix_lengths
            if speech_mix_lengths is not None
            else torch.ones(batch_size).int() * speech_mix.shape[1]
        )
        assert speech_lengths.dim() == 1, speech_lengths.shape
        # Check that batch_size is unified
        assert speech_mix.shape[0] == speech_ref.shape[0] == speech_lengths.shape[0], (
            speech_mix.shape,
            speech_ref.shape,
            speech_lengths.shape,
        )

        # for data-parallel
        speech_ref = speech_ref[:, :, : speech_lengths.max()]
        speech_mix = speech_mix[:, : speech_lengths.max()]

        loss, speech_pre, mask_pre, out_lengths, perm = self._compute_loss(
            speech_mix,
            speech_lengths,
            speech_ref,
            dereverb_speech_ref=dereverb_speech_ref,
            noise_ref=noise_ref,
        )

        # add stats for logging
        if self.loss_type != "si_snr":
            if self.training:
                si_snr = None
            else:
                speech_pre = [
                    self.enh_model.stft.inverse(ps, speech_lengths)[0]
                    for ps in speech_pre
                ]
                speech_ref = torch.unbind(speech_ref, dim=1)
                if speech_ref[0].dim() == 3:
                    # For si_snr loss, only select one channel as the reference
                    speech_ref = [sr[..., self.ref_channel] for sr in speech_ref]
                # compute si-snr loss
                si_snr_loss, perm = self._permutation_loss(
                    speech_ref, speech_pre, self.si_snr_loss, perm=perm
                )
                si_snr = -si_snr_loss.detach()

            stats = dict(si_snr=si_snr, loss=loss.detach(),)
        else:
            stats = dict(si_snr=-loss.detach(), loss=loss.detach())

        # force_gatherable: to-device and to-tensor if scalar for DataParallel
        loss, stats, weight = force_gatherable((loss, stats, batch_size), loss.device)
        return loss, stats, weight

    def _compute_loss(
        self,
        speech_mix,
        speech_lengths,
        speech_ref,
        dereverb_speech_ref=None,
        noise_ref=None,
    ):
        """Compute loss according to self.loss_type.

        Args:
            speech_mix: (Batch, samples) or (Batch, samples, channels)
            speech_lengths: (Batch,), default None for chunk interator,
                            because the chunk-iterator does not have the
                            speech_lengths returned. see in
                            espnet2/iterators/chunk_iter_factory.py
            speech_ref: (Batch, num_speaker, samples)
                        or (Batch, num_speaker, samples, channels)
            dereverb_speech_ref: (Batch, num_speaker, samples)
                        or (Batch, num_speaker, samples, channels)
            noise_ref: (Batch, num_speaker, samples)
                        or (Batch, num_speaker, samples, channels)

        Returns:
            loss: (torch.Tensor) speech enhancement loss
            speech_pre: (List[torch.Tensor] or List[ComplexTensor]) enhanced speech or spectrum(s)
            mask_pre: (OrderedDict) estimated masks or None
            output_lengths: (Batch,)
            perm: () best permutation
        """
        if self.loss_type != "si_snr":
            # prepare reference speech and reference spectrum
            speech_ref = torch.unbind(speech_ref, dim=1)
            spectrum_ref = [self.enh_model.stft(sr)[0] for sr in speech_ref]

            # List[ComplexTensor(Batch, T, F)] or List[ComplexTensor(Batch, T, C, F)]
            spectrum_ref = [
                ComplexTensor(sr[..., 0], sr[..., 1]) for sr in spectrum_ref
            ]
            spectrum_mix = self.enh_model.stft(speech_mix)[0]
            spectrum_mix = ComplexTensor(spectrum_mix[..., 0], spectrum_mix[..., 1])

            # predict separated speech and masks
            spectrum_pre, tf_length, mask_pre = self.enh_model(
                speech_mix, speech_lengths
            )

            # compute TF masking loss
            if self.loss_type == "magnitude":
                # compute loss on magnitude spectrum
                magnitude_pre = [abs(ps) for ps in spectrum_pre]
                if spectrum_ref[0].dim() > magnitude_pre[0].dim():
                    # only select one channel as the reference
                    magnitude_ref = [
                        abs(sr[..., self.ref_channel, :]) for sr in spectrum_ref
                    ]
                else:
                    magnitude_ref = [abs(sr) for sr in spectrum_ref]

                tf_loss, perm = self._permutation_loss(
                    magnitude_ref, magnitude_pre, self.tf_mse_loss
                )
            elif self.loss_type == "spectrum":
                # compute loss on complex spectrum
                if spectrum_ref[0].dim() > spectrum_pre[0].dim():
                    # only select one channel as the reference
                    spectrum_ref = [sr[..., self.ref_channel, :] for sr in spectrum_ref]

                tf_loss, perm = self._permutation_loss(
                    spectrum_ref, spectrum_pre, self.tf_mse_loss
                )
            elif self.loss_type.startswith("mask"):
                if self.loss_type == "mask_mse":
                    loss_func = self.tf_mse_loss
                else:
                    raise ValueError("Unsupported loss type: %s" % self.loss_type)

                assert mask_pre is not None
                mask_pre_ = [
                    mask_pre["spk{}".format(spk + 1)] for spk in range(self.num_spk)
                ]

                # prepare ideal masks
                mask_ref = self._create_mask_label(
                    spectrum_mix, spectrum_ref, mask_type=self.mask_type
                )

                # compute TF masking loss
                tf_loss, perm = self._permutation_loss(mask_ref, mask_pre_, loss_func)

                if "dereverb" in mask_pre:
                    if dereverb_speech_ref is None:
                        raise ValueError(
                            "No dereverberated reference for training!\n"
                            'Please specify "--use_dereverb_ref true" in run.sh'
                        )

                    dereverb_spectrum_ref = self.enh_model.stft(dereverb_speech_ref)[0]
                    dereverb_spectrum_ref = ComplexTensor(
                        dereverb_spectrum_ref[..., 0], dereverb_spectrum_ref[..., 1]
                    )
                    # ComplexTensor(B, T, F) or ComplexTensor(B, T, C, F)
                    dereverb_mask_ref = self._create_mask_label(
                        spectrum_mix, [dereverb_spectrum_ref], mask_type=self.mask_type
                    )[0]

                    tf_loss = (
                        tf_loss
                        + loss_func(dereverb_mask_ref, mask_pre["dereverb"]).mean()
                    )

                if "noise1" in mask_pre:
                    if noise_ref is None:
                        raise ValueError(
                            "No noise reference for training!\n"
                            'Please specify "--use_noise_ref true" in run.sh'
                        )

                    noise_ref = torch.unbind(noise_ref, dim=1)
                    noise_spectrum_ref = [
                        self.enh_model.stft(nr)[0] for nr in noise_ref
                    ]
                    noise_spectrum_ref = [
                        ComplexTensor(nr[..., 0], nr[..., 1])
                        for nr in noise_spectrum_ref
                    ]
                    noise_mask_ref = self._create_mask_label(
                        spectrum_mix, noise_spectrum_ref, mask_type=self.mask_type
                    )

                    mask_noise_pre = [
                        mask_pre["noise{}".format(n + 1)]
                        for n in range(self.num_noise_type)
                    ]
                    tf_noise_loss, perm_n = self._permutation_loss(
                        noise_mask_ref, mask_noise_pre, loss_func
                    )
                    tf_loss = tf_loss + tf_noise_loss
            else:
                raise ValueError("Unsupported loss type: %s" % self.loss_type)

            loss = tf_loss
            return loss, spectrum_pre, mask_pre, tf_length, perm

<<<<<<< HEAD
=======
            stats = dict(
                si_snr=si_snr,
                loss=loss.detach(),
            )
>>>>>>> 7a6795b1
        else:
            if speech_ref.dim() == 4:
                # For si_snr loss of multi-channel input,
                # only select one channel as the reference
                speech_ref = speech_ref[..., self.ref_channel]

            speech_pre, speech_lengths, *__ = self.enh_model.forward_rawwav(
                speech_mix, speech_lengths
            )
            # speech_pre: list[(batch, sample)]
            assert speech_pre[0].dim() == 2, speech_pre[0].dim()
            speech_ref = torch.unbind(speech_ref, dim=1)

            # compute si-snr loss
            si_snr_loss, perm = self._permutation_loss(
                speech_ref, speech_pre, self.si_snr_loss_zeromean
            )
            loss = si_snr_loss

            return loss, speech_pre, None, speech_lengths, perm

    @staticmethod
    def tf_mse_loss(ref, inf):
        """time-frequency MSE loss.

        :param ref: (Batch, T, F) or (Batch, T, C, F)
        :param inf: (Batch, T, F) or (Batch, T, C, F)
        :return: (Batch)
        """
        assert ref.dim() == inf.dim(), (ref.shape, inf.shape)
        if ref.dim() == 3:
            mseloss = (abs(ref - inf) ** 2).mean(dim=[1, 2])
        elif ref.dim() == 4:
            mseloss = (abs(ref - inf) ** 2).mean(dim=[1, 2, 3])
        else:
            raise ValueError(
                "Invalid input shape: ref={}, inf={}".format(ref.shape, inf.shape)
            )

        return mseloss

    @staticmethod
    def tf_l1_loss(ref, inf):
        """time-frequency L1 loss.

        :param ref: (Batch, T, F) or (Batch, T, C, F)
        :param inf: (Batch, T, F) or (Batch, T, C, F)
        :return: (Batch)
        """
        assert ref.dim() == inf.dim(), (ref.shape, inf.shape)
        if ref.dim() == 3:
            l1loss = abs(ref - inf).mean(dim=[1, 2])
        elif ref.dim() == 4:
            l1loss = abs(ref - inf).mean(dim=[1, 2, 3])
        else:
            raise ValueError(
                "Invalid input shape: ref={}, inf={}".format(ref.shape, inf.shape)
            )
        return l1loss

    @staticmethod
    def si_snr_loss(ref, inf):
        """si-snr loss

        :param ref: (Batch, samples)
        :param inf: (Batch, samples)
        :return: (Batch)
        """
        ref = ref / torch.norm(ref, p=2, dim=1, keepdim=True)
        inf = inf / torch.norm(inf, p=2, dim=1, keepdim=True)

        s_target = (ref * inf).sum(dim=1, keepdims=True) * ref
        e_noise = inf - s_target

        si_snr = 20 * torch.log10(
            torch.norm(s_target, p=2, dim=1) / torch.norm(e_noise, p=2, dim=1)
        )
        return -si_snr

    @staticmethod
    def si_snr_loss_zeromean(ref, inf):
        """si_snr loss with zero-mean in pre-processing.

        :param ref: (Batch, samples)
        :param inf: (Batch, samples)
        :return: (Batch)
        """
        eps = 1e-8

        assert ref.size() == inf.size()
        B, T = ref.size()
        # mask padding position along T

        # Step 1. Zero-mean norm
        mean_target = torch.sum(ref, dim=1, keepdim=True) / T
        mean_estimate = torch.sum(inf, dim=1, keepdim=True) / T
        zero_mean_target = ref - mean_target
        zero_mean_estimate = inf - mean_estimate

        # Step 2. SI-SNR with order
        # reshape to use broadcast
        s_target = zero_mean_target  # [B, T]
        s_estimate = zero_mean_estimate  # [B, T]
        # s_target = <s', s>s / ||s||^2
        pair_wise_dot = torch.sum(s_estimate * s_target, dim=1, keepdim=True)  # [B, 1]
        s_target_energy = torch.sum(s_target ** 2, dim=1, keepdim=True) + eps  # [B, 1]
        pair_wise_proj = pair_wise_dot * s_target / s_target_energy  # [B, T]
        # e_noise = s' - s_target
        e_noise = s_estimate - pair_wise_proj  # [B, T]

        # SI-SNR = 10 * log_10(||s_target||^2 / ||e_noise||^2)
        pair_wise_si_snr = torch.sum(pair_wise_proj ** 2, dim=1) / (
            torch.sum(e_noise ** 2, dim=1) + eps
        )
        # print('pair_si_snr',pair_wise_si_snr[0,:])
        pair_wise_si_snr = 10 * torch.log10(pair_wise_si_snr + eps)  # [B]
        # print(pair_wise_si_snr)

        return -1 * pair_wise_si_snr

    @staticmethod
    def _permutation_loss(ref, inf, criterion, perm=None):
        """The basic permutation loss function.

        Args:
            ref (List[torch.Tensor]): [(batch, ...), ...]
            inf (List[torch.Tensor]): [(batch, ...), ...]
            criterion (function): Loss function
            perm (torch.Tensor): specified permutation (batch, num_spk)
        Returns:
            loss (torch.Tensor): (batch)
            perm (torch.Tensor): (batch, num_spk)
                                 e.g. tensor([[1, 0, 2], [0, 1, 2]])
        """
        assert len(ref) == len(inf), (len(ref), len(inf))
        num_spk = len(ref)

        def pair_loss(permutation):
            return sum(
                [criterion(ref[s], inf[t]) for s, t in enumerate(permutation)]
            ) / len(permutation)

        if perm is None:
            device = ref[0].device
            all_permutations = list(permutations(range(num_spk)))
            losses = torch.stack([pair_loss(p) for p in all_permutations], dim=1)
            loss, perm = torch.min(losses, dim=1)
            perm = torch.index_select(
                torch.tensor(all_permutations, device=device, dtype=torch.long),
                0,
                perm,
            )
        else:
            loss = torch.tensor(
                [
                    torch.tensor(
                        [
                            criterion(
                                ref[s][batch].unsqueeze(0), inf[t][batch].unsqueeze(0)
                            )
                            for s, t in enumerate(p)
                        ]
                    ).mean()
                    for batch, p in enumerate(perm)
                ]
            )

        return loss.mean(), perm

    def collect_feats(
        self, speech_mix: torch.Tensor, speech_mix_lengths: torch.Tensor, **kwargs
    ) -> Dict[str, torch.Tensor]:
        # for data-parallel
        speech_mix = speech_mix[:, : speech_mix_lengths.max()]

        feats, feats_lengths = speech_mix, speech_mix_lengths
        return {"feats": feats, "feats_lengths": feats_lengths}


class ESPnetEnhancementModel_mixIT(ESPnetEnhancementModel):
    """Speech enhancement or separation Frontend model"""

    def __init__(
        self, enh_model: Optional[AbsEnhancement],
    ):
        assert check_argument_types()
        super().__init__()

        # For mixIT setting
        # self.sup_ratio= enh_model.sup_ratio
        # self.unsup_1spk_ratio= enh_model.unsup_1spk_ratio
        # self.unsup_2spk_ratio= enh_model.unsup_2spk_ratio
        self.sup_ratio = 0.0
        self.unsup_1spk_ratio = 0.5
        self.unsup_2spk_ratio = 0.5
        self.bs_limit = 4
        assert self.sup_ratio + self.unsup_1spk_ratio + self.unsup_2spk_ratio == 1

    def forward(
        self,
        speech_mix: torch.Tensor,
        uttids: list,
        speech_mix_lengths: torch.Tensor = None,
        **kwargs,
    ) -> Tuple[torch.Tensor, Dict[str, torch.Tensor], torch.Tensor]:
        """Frontend + Encoder + Decoder + Calc loss

        Args:
            speech_mix: (Batch, samples) or (Batch, samples, channels)
            uttids: list : (Batch)
            speech_ref: (Batch, num_speaker, samples)
                        or (Batch, num_speaker, samples, channels)
            speech_mix_lengths: (Batch,), default None for chunk interator,
                            because the chunk-iterator does not have the
                            speech_lengths returned. see in
                            espnet2/iterators/chunk_iter_factory.py
        """
        # clean speech signal of each speaker
        speech_ref = [kwargs["speech_ref{}".format(spk + 1)] for spk in range(2)]
        # (Batch, num_speaker, samples) or (Batch, num_speaker, samples, channels)
        speech_ref = torch.stack(speech_ref, dim=1)

        if "noise_ref1" in kwargs:
            # noise signal (optional, required when using
            # frontend models with beamformering)
            noise_ref = [
                kwargs["noise_ref{}".format(n + 1)] for n in range(self.num_noise_type)
            ]
            # (Batch, num_noise_type, samples) or
            # (Batch, num_noise_type, samples, channels)
            noise_ref = torch.stack(noise_ref, dim=1)
        else:
            noise_ref = None

        # dereverberated noisy signal
        # (optional, only used for frontend models with WPE)
        dereverb_speech_ref = kwargs.get("dereverb_ref", None)

        batch_size = speech_mix.shape[0]
        mix_uttids = uttids
        assert len(mix_uttids) == batch_size
        speech_lengths = (
            speech_mix_lengths
            if speech_mix_lengths is not None
            else torch.ones(batch_size).int() * speech_mix.shape[1]
        )
        assert speech_lengths.dim() == 1, speech_lengths.shape
        # Check that batch_size is unified
        assert speech_mix.shape[0] == speech_ref.shape[0] == speech_lengths.shape[0], (
            speech_mix.shape,
            speech_ref.shape,
            speech_lengths.shape,
        )
        batch_size = speech_mix.shape[0]

        # for data-parallel
        speech_ref = speech_ref[:, :, : speech_lengths.max()]
        speech_mix = speech_mix[:, : speech_lengths.max()]

        sup_mixtures, unsup_1spk_mixtures, unsup_2spk_mixtures = self.uttids_split(
            uttids, speech_mix, speech_ref
        )

        if (
            len(unsup_1spk_mixtures) + len(unsup_2spk_mixtures) > 1
        ):  # there is 2 or more unsup mixtures
            mix_of_mixtures, mix_ref = self.get_mix_of_mixtures_spk1or2(
                unsup_1spk_mixtures, unsup_2spk_mixtures, self.bs_limit
            )  # (Batch',T) (Batch',2,T)
            if mix_of_mixtures is not None:
                # print(mix_of_mixtures.shape,mix_ref.shape)
                mix_speech_lengths = (
                    torch.ones(mix_of_mixtures.shape[0]).int() * speech_mix.shape[1]
                )
            else:
                print("No mix of mixtures generated.")
        else:
            mix_of_mixtures = None

        if not (
            isinstance(self.enh_model, TasNet) or isinstance(self.enh_model, DPRNN)
        ):
            # prepare reference speech and reference spectrum
            speech_ref = torch.unbind(speech_ref, dim=1)
            spectrum_ref = [self.enh_model.stft(sr)[0] for sr in speech_ref]

            # List[ComplexTensor(Batch, T, F)] or List[ComplexTensor(Batch, T, C, F)]
            spectrum_ref = [
                ComplexTensor(sr[..., 0], sr[..., 1]) for sr in spectrum_ref
            ]
            spectrum_mix = self.enh_model.stft(speech_mix)[0]
            spectrum_mix = ComplexTensor(spectrum_mix[..., 0], spectrum_mix[..., 1])

            # prepare ideal masks
            mask_ref = self._create_mask_label(
                spectrum_mix, spectrum_ref, mask_type=self.mask_type
            )

            if dereverb_speech_ref is not None:
                dereverb_spectrum_ref = self.enh_model.stft(dereverb_speech_ref)[0]
                dereverb_spectrum_ref = ComplexTensor(
                    dereverb_spectrum_ref[..., 0], dereverb_spectrum_ref[..., 1]
                )
                # ComplexTensor(B, T, F) or ComplexTensor(B, T, C, F)
                dereverb_mask_ref = self._create_mask_label(
                    spectrum_mix, [dereverb_spectrum_ref], mask_type=self.mask_type
                )[0]

            if noise_ref is not None:
                noise_ref = torch.unbind(noise_ref, dim=1)
                noise_spectrum_ref = [self.enh_model.stft(nr)[0] for nr in noise_ref]
                noise_spectrum_ref = [
                    ComplexTensor(nr[..., 0], nr[..., 1]) for nr in noise_spectrum_ref
                ]
                noise_mask_ref = self._create_mask_label(
                    spectrum_mix, noise_spectrum_ref, mask_type=self.mask_type
                )

            # predict separated speech and masks
            spectrum_pre, tf_length, mask_pre = self.enh_model(
                speech_mix, speech_lengths
            )

            # compute TF masking loss
            if mask_pre is None:
                # compute loss on magnitude spectrum instead
                magnitude_pre = [abs(ps) for ps in spectrum_pre]
                magnitude_ref = [abs(sr) for sr in spectrum_ref]
                tf_loss, perm = self._permutation_loss(
                    magnitude_ref, magnitude_pre, self.tf_mse_loss
                )
            else:
                mask_pre_ = [
                    mask_pre["spk{}".format(spk + 1)] for spk in range(self.num_spk)
                ]

                # compute TF masking loss
                # TODO: Chenda, Shall we add options for
                #  computing loss on the masked spectrum?
                tf_loss, perm = self._permutation_loss(
                    mask_ref, mask_pre_, self.tf_mse_loss
                )

                if "dereverb" in mask_pre:
                    if dereverb_speech_ref is None:
                        raise ValueError(
                            "No dereverberated reference for training!\n"
                            'Please specify "--use_dereverb_ref true" in run.sh'
                        )
                    tf_loss = (
                        tf_loss
                        + self.tf_l1_loss(
                            dereverb_mask_ref, mask_pre["dereverb"]
                        ).mean()
                    )

                if "noise1" in mask_pre:
                    if noise_ref is None:
                        raise ValueError(
                            "No noise reference for training!\n"
                            'Please specify "--use_noise_ref true" in run.sh'
                        )
                    mask_noise_pre = [
                        mask_pre["noise{}".format(n + 1)]
                        for n in range(self.num_noise_type)
                    ]
                    tf_noise_loss, perm_n = self._permutation_loss(
                        noise_mask_ref, mask_noise_pre, self.tf_mse_loss
                    )
                    tf_loss = tf_loss + tf_noise_loss

            if self.training:
                si_snr = None
            else:
                speech_pre = [
                    self.enh_model.stft.inverse(ps, speech_lengths)[0]
                    for ps in spectrum_pre
                ]
                if speech_ref[0].dim() == 3:
                    # For si_snr loss, only select one channel as the reference
                    speech_ref = [sr[..., self.ref_channel] for sr in speech_ref]
                # compute si-snr loss
                si_snr_loss, perm = self._permutation_loss(
                    speech_ref, speech_pre, self.si_snr_loss, perm=perm
                )
                si_snr = -si_snr_loss.detach()

            loss = tf_loss

            stats = dict(si_snr=si_snr, loss=loss.detach(),)
        else:
            if speech_ref.dim() == 4:
                # For si_snr loss of multi-channel input,
                # only select one channel as the reference
                speech_ref = speech_ref[..., self.ref_channel]

            if sup_mixtures:
                # print('sup mix:', sup_mixtures)
                speech_mix = torch.stack([d[1] for d in sup_mixtures], dim=0)
                speech_ref = torch.stack([d[2] for d in sup_mixtures], dim=0)  # BS,2,T
                # Add 2 more all-zero references to train the PIT loss.
                speech_ref = torch.cat(
                    [speech_ref, 0 * speech_ref], dim=1
                )  # BS,4,T for PIT loss

                speech_pre, *__ = self.enh_model.forward_rawwav(speech_mix, None)

                # speech_pre: list[(batch, sample)]
                assert speech_pre[0].dim() == 2, speech_pre[0].dim()
                speech_ref = torch.unbind(speech_ref, dim=1)

                # compute si-snr loss
                si_snr_loss, perm = self._permutation_loss(
                    speech_ref, speech_pre, self.si_snr_loss_zeromean
                )
                si_snr = -si_snr_loss
                sup_PIT_loss = si_snr_loss
            else:
                sup_PIT_loss = 0

            if mix_of_mixtures is not None:
                speech_pre_MoM, speech_lengths, *__ = self.enh_model.forward_rawwav(
                    mix_of_mixtures, mix_speech_lengths
                )
                mix_ref = mix_ref.transpose(0, 1)  # 2,Batch',T
                # speech_pre_MoM: list[(batch, sample)] length of M
                speech_pre_MoM = torch.stack(speech_pre_MoM, dim=0)  # M,Batch',T
                # print('mix_ref,speech_pre:',mix_ref.shape,speech_pre_MoM.shape)
                si_snr_loss_MoM, perm_MoM = self._mixIT_loss(
                    mix_ref, speech_pre_MoM, self.mixIT_si_snr_loss_zeromean
                )
                # import soundfile as sf
                # sf.write('mom.wav',mix_of_mixtures[0].data.cpu().numpy(),8000)
                # sf.write('pre0.wav',speech_pre_MoM[:,0].data.cpu().numpy().T,8000)
                # print('si_MOM,per_Mom',si_snr_loss_MoM,perm_MoM)
                unsup_mixIT_loss = si_snr_loss_MoM
            else:
                unsup_mixIT_loss = 0
            loss = sup_PIT_loss + unsup_mixIT_loss
            print("pit,mixIT:", sup_PIT_loss, unsup_mixIT_loss)
            stats = dict(
                loss=loss.detach(),
                pit_loss=sup_PIT_loss.detach() if sup_PIT_loss != 0 else 0,
                mixIT_loss=unsup_mixIT_loss.detach() if unsup_mixIT_loss != 0 else 0,
            )
            print(stats)
            # stats = dict(loss=loss.detach(),)
            # force_gatherable: to-device and to-tensor if scalar for DataParallel
            loss, stats, weight = force_gatherable(
                (loss, stats, batch_size), speech_mix.device
            )
            return loss, stats, weight

    def uttids_split(self, uttids, speech_mix, speech_ref):
        """ Split all the mixtures from WSJ0_2mix with uttids

        Args:
            speech_mix: (Batch, samples) or (Batch, samples, channels)
            uttids: list : (Batch)
            speech_ref: (Batch, num_speaker, samples)
                        or (Batch, num_speaker, samples, channels)
            speech_mix_lengths: (Batch,), default None for chunk interator,
                            because the chunk-iterator does not have the
                            speech_lengths returned. see in
                            espnet2/iterators/chunk_iter_factory.py
        """
        # convert to percent range
        self.sup_ratio *= 100
        self.unsup_1spk_ratio *= 100
        self.unsup_2spk_ratio *= 100

        speech_mix = speech_mix.unbind(dim=0)  # list[ samples ]
        speech_ref = speech_ref.unbind(dim=0)  # list[ number_spk,samples]
        sup_ratio, unsup_1spk, unsup_2spk = [], [], []
        for uttid, mix, ref in zip(uttids, speech_mix, speech_ref):
            # uttid example: '407_024_407a010z_1.0657_024o030v_-1.0657'
            uttid_split_number = abs(float(uttid.split("_")[-1]) * 1e04) % 100  # [0~99]
            if uttid_split_number < self.sup_ratio:
                # print('sup utt:',uttid)
                sup_ratio.append([uttid, mix, ref])
            elif (
                self.sup_ratio
                <= uttid_split_number
                < (self.sup_ratio + self.unsup_1spk_ratio)
            ):
                unsup_1spk.append([uttid, mix, ref])
                # print('1spk utt:',uttid)
            elif (self.sup_ratio + self.unsup_1spk_ratio) <= uttid_split_number < 100:
                unsup_2spk.append([uttid, mix, ref])
                # print('2spk utt:', uttid)
        return sup_ratio, unsup_1spk, unsup_2spk

    @staticmethod
    def get_mix_of_mixtures_spk1or2(unsup_1spk, unsup_2spk, bs_limit=True):
        """
        :param unsup_1spk: List[uttids,mix,ref]
        :param unsup_2spk: List[uttids,mix,ref]
        :return: mix_of_mixtures(Batch', T)
                 mix_ref(Batch', 2, T)
        """
        # Choose one channel as the unsup 1spk mixture
        if len(unsup_1spk):
            uttids_1spk = [d[0] for d in unsup_1spk]
            speech_mix_1spk = torch.stack(
                [d[1] for d in unsup_1spk], dim=0
            )  # BS_1spk,T
            speech_ref_1spk = torch.stack(
                [d[2] for d in unsup_1spk], dim=0
            )  # BS_1spk,2,T
            uttids_1spk_new = []
            speech_mix_1spk_new = []
            speech_ref_1spk_new = []
            for id, mix, ref in zip(uttids_1spk, speech_mix_1spk, speech_ref_1spk):
                spks = id.split("_")[:2]
                chosen_idx = random.randint(0, 1)  # 0 or 1
                chosen_spk = spks[chosen_idx]
                uttids_1spk_new.append(
                    "{}_{}".format(chosen_spk, chosen_spk)
                )  # like '010_010'
                speech_mix_1spk_new.append(ref[chosen_idx])  # list[T]
                ref[1 - chosen_idx] = 0  # set another channel to zero
                speech_ref_1spk_new.append(ref)  # list[2,T]
            uttids_1spk = uttids_1spk_new
            speech_mix_1spk = torch.stack(
                [d for d in speech_mix_1spk_new], dim=0
            )  # BS_1spk,T
            speech_ref_1spk = torch.stack(
                [d for d in speech_ref_1spk_new], dim=0
            )  # BS_1spk,2,T
        else:
            uttids_1spk = []
            speech_mix_1spk = []
            speech_ref_1spk = []

        # import soundfile as sf
        # sf.write('1spk_mix.wav',speech_mix_1spk_new[0].data.cpu().numpy(),8000)
        # sf.write('1spk_ref.wav',speech_ref_1spk_new[0].data.cpu().numpy().T,8000)

        if len(unsup_2spk):
            # pack 2spk mixture
            uttids_2spk = [d[0] for d in unsup_2spk]
            speech_mix_2spk = torch.stack(
                [d[1] for d in unsup_2spk], dim=0
            )  # BS_2spk,T
            speech_ref_2spk = torch.stack(
                [d[2] for d in unsup_2spk], dim=0
            )  # BS_2spk,2,T
        else:
            uttids_2spk = []
            speech_mix_2spk = []
            speech_ref_2spk = []

        batch_size = len(unsup_1spk) + len(unsup_2spk)
        uttids = uttids_1spk + uttids_2spk
        if (type(speech_mix_1spk) is not list) and (type(speech_mix_2spk) is not list):
            # print('speech_mix:',speech_mix_1spk,speech_mix_2spk)
            speech_mix = torch.cat([speech_mix_1spk, speech_mix_2spk], dim=0)  # BS,T
            speech_ref = torch.cat([speech_ref_1spk, speech_ref_2spk], dim=0)  # BS,2,T
        if (type(speech_mix_1spk) is not list) and (type(speech_mix_2spk) is list):
            speech_mix = speech_mix_1spk  # BS,T
        if (type(speech_mix_1spk) is list) and (type(speech_mix_2spk) is not list):
            speech_mix = speech_mix_2spk  # BS,T

        spks_list = [uttid.split("_")[:2] for uttid in uttids]
        mix_of_mixtures_list = []
        mix_ref1, mix_ref2 = [], []
        for p in combinations(range(batch_size), 2):
            spk1_list = spks_list[p[0]]
            spk2_list = spks_list[p[1]]
            same_spk_list = [x for x in spk1_list if x in spk2_list]  # get same spk
            if not same_spk_list:  # if no same spk
                # print('mix of mixtures', spk1_list, spk2_list)
                mix_of_mixtures_tmp = speech_mix[p[0]] + speech_mix[p[1]]
                mix_of_mixtures_list.append(mix_of_mixtures_tmp)
                mix_ref1.append(speech_mix[p[0]])
                mix_ref2.append(speech_mix[p[1]])
        if not mix_of_mixtures_list:  # no mix-of-mixtures generated sucessfully here
            return None, None
        mix_ref1 = torch.stack(mix_ref1, dim=0)  # Batch', T
        mix_ref2 = torch.stack(mix_ref2, dim=0)  # Batch', T
        mix_of_mixtures = torch.stack(mix_of_mixtures_list, dim=0)
        mix_ref = torch.stack([mix_ref1, mix_ref2], dim=1)
        if bs_limit:
            # TODO(Jing): should be uniform sampling
            # print('mix_ref:',mix_ref.shape)
            return mix_of_mixtures[:bs_limit], mix_ref[:bs_limit]
        else:
            return mix_of_mixtures, mix_ref

    @staticmethod
    def get_mix_of_mixtures(uttids, speech_mix, speech_ref, bs_limit=True):
        """
        :param uttids: (Batch)
        :param speech_mix: (Batch, T)
        :param speech_ref: (Batch, num_spk, T)
        :return: mix_of_mixtures(Batch', T)
                 mix_ref(Batch', 2, T)
        """
        batch_size = len(uttids)
        spks_list = [uttid.split("_")[:2] for uttid in uttids]
        mix_of_mixtures_list = []
        mix_ref1, mix_ref2 = [], []
        from itertools import combinations

        for p in combinations(range(batch_size), 2):
            spk1_list = spks_list[p[0]]
            spk2_list = spks_list[p[1]]
            same_spk_list = [x for x in spk1_list if x in spk2_list]  # get same spk
            if not same_spk_list:  # if no same spk
                # print('mix of mixtures', spk1_list, spk2_list)
                mix_of_mixtures_tmp = speech_mix[p[0]] + speech_mix[p[1]]
                mix_of_mixtures_list.append(mix_of_mixtures_tmp)
                mix_ref1.append(speech_mix[p[0]])
                mix_ref2.append(speech_mix[p[1]])
        if not mix_of_mixtures_list:  # no mix-of-mixtures generated sucessfully here
            return None, None
        mix_ref1 = torch.stack(mix_ref1, dim=0)  # Batch', T
        mix_ref2 = torch.stack(mix_ref2, dim=0)  # Batch', T
        mix_of_mixtures = torch.stack(mix_of_mixtures_list, dim=0)
        mix_ref = torch.stack([mix_ref1, mix_ref2], dim=1)
        if bs_limit and len(mix_of_mixtures_list) > batch_size:
            # TODO(Jing): should be uniform sampling
            # print('mix_ref:',mix_ref.shape)
            return mix_of_mixtures[:batch_size], mix_ref[:batch_size]
        else:
            return mix_of_mixtures, mix_ref

    @staticmethod
    def mixIT_si_snr_loss_zeromean(ref, inf, SNR_max=30):
        """
        :param ref: (Batch, samples)
        :param inf: (Batch, samples)
        :return: (Batch)
        """
        eps = 1e-8
        alpha = 10 ** (-1 * float(SNR_max) / 10)

        assert ref.size() == inf.size()
        B, T = ref.size()
        # mask padding position along T

        # Step 1. Zero-mean norm
        mean_target = torch.sum(ref, dim=1, keepdim=True) / T
        mean_estimate = torch.sum(inf, dim=1, keepdim=True) / T
        zero_mean_target = ref - mean_target
        zero_mean_estimate = inf - mean_estimate

        # Step 2. SI-SNR with order
        # reshape to use broadcast
        s_target = zero_mean_target  # [B, T]
        s_estimate = zero_mean_estimate  # [B, T]
        # s_target = <s', s>s / ||s||^2
        s_target_energy = torch.sum(s_target ** 2, dim=1, keepdim=True)  # [B, 1]
        # e_noise = s' - s_target
        e_noise = s_target - s_estimate  # [B, T]
        e_noise_energy = torch.sum(e_noise ** 2, dim=1)  # [B, T]

        # SI-SNR = 10 * log_10(||s_target||^2 / (||e_noise||^2 + alpha*||s_target||^2)
        pair_wise_si_snr = s_target_energy / (
            e_noise_energy + alpha * s_target_energy + eps
        )
        # print('pair_si_snr',pair_wise_si_snr[0,:])
        pair_wise_si_snr = 10 * torch.log10(pair_wise_si_snr + eps)  # [B]
        # print('pair wise:',pair_wise_si_snr.shape)
        return -1 * pair_wise_si_snr

    @staticmethod
    def _mixIT_loss(ref, inf, criterion=mixIT_si_snr_loss_zeromean, perm=None):
        """
        Args:
            ref (torch.Tensor): [2, batch', T, ...]
            inf (torch.Tensor): [M, batch', T, ...]
            criterion (function): Loss function
            perm: (batch)
        Returns:
            torch.Tensor: (batch)
        """
        num_aim = len(ref)
        assert num_aim == 2
        M = len(inf)
        idx_list = [[0, 1] for __ in range(M)]

        def pair_loss(permutation):
            """
            :param permutation: tuple like (0,0,1,...,1) with length of M
            :return:
            """
            first_row = torch.FloatTensor(permutation).to(ref.device)
            mixing_matrix = (
                torch.stack([first_row, 1 - first_row], dim=0)
                .unsqueeze(0)
                .expand(inf.shape[1], 2, M)
            )  # Binary matrix of [batch',2,M]
            mixing_infs = torch.bmm(
                mixing_matrix, inf.transpose(0, 1)
            )  # [1,2,M]*[batch',M,T] -->[batch',2,T]
            # print('mix_matrix,mixing_infs',mixing_matrix.shape,mixing_infs.shape)
            return sum([criterion(ref[t], mixing_infs[:, t]) for t in range(2)]) / 2

        losses = torch.stack([pair_loss(p) for p in product(*idx_list)], dim=1)
        if perm is None:
            loss, perm = torch.min(losses, dim=1)
            # print(losses.shape)
            # print(losses)
        else:
            loss = losses[torch.arange(losses.shape[0]), perm]

        return loss.mean(), perm<|MERGE_RESOLUTION|>--- conflicted
+++ resolved
@@ -349,13 +349,6 @@
             loss = tf_loss
             return loss, spectrum_pre, mask_pre, tf_length, perm
 
-<<<<<<< HEAD
-=======
-            stats = dict(
-                si_snr=si_snr,
-                loss=loss.detach(),
-            )
->>>>>>> 7a6795b1
         else:
             if speech_ref.dim() == 4:
                 # For si_snr loss of multi-channel input,
