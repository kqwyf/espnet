--- conflicted
+++ resolved
@@ -296,11 +296,8 @@
                              'every y frame at 2nd layer etc.')
     # attention
     parser.add_argument('--atype', default='dot', type=str,
-<<<<<<< HEAD
-                        choices=['dot', 'location', 'multi_head_dot', 'coverage', 'coverage_location'],
-=======
-                        choices=['dot', 'location', 'noatt'],
->>>>>>> 98f105de
+                        choices=['dot', 'location', 'multi_head_dot',
+                                 'coverage', 'coverage_location', 'noatt'],
                         help='Type of attention architecture')
     parser.add_argument('--adim', default=320, type=int,
                         help='Number of attention transformation dimensions')
